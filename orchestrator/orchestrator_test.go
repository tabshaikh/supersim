--- conflicted
+++ resolved
@@ -21,12 +21,8 @@
 	testlog := testlog.Logger(t, log.LevelInfo)
 
 	ctx, closeApp := context.WithCancelCause(context.Background())
-<<<<<<< HEAD
 	orchestrator, _ := NewOrchestrator(testlog, closeApp, &networkConfig, 0)
-=======
-	orchestrator, _ := NewOrchestrator(testlog, closeApp, networkConfig)
 
->>>>>>> 31bf6be0
 	t.Cleanup(func() {
 		closeApp(nil)
 		if err := orchestrator.Stop(context.Background()); err != nil {
